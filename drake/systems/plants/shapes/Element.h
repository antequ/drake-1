#ifndef __DrakeShapesElement_H__
#define __DrakeShapesElement_H__

#include <memory>
#include <utility>
#include <stdint.h>

#include <Eigen/Dense>
#include <Eigen/StdVector>

#include "Geometry.h"
#include "drake/drakeShapes_export.h"

namespace DrakeShapes {
class DRAKESHAPES_EXPORT Element {
 public:
  Element(const Geometry& geometry, const Eigen::Isometry3d& T_element_to_local)
<<<<<<< HEAD
      : T_element_to_world(Eigen::Isometry3d::Identity()),
        T_element_to_local(T_element_to_local),
        geometry(geometry.clone()){};

  Element(const Geometry& geometry)
      : T_element_to_world(Eigen::Isometry3d::Identity()),
        T_element_to_local(Eigen::Isometry3d::Identity()),
        geometry(geometry.clone()){};

  Element(const Eigen::Isometry3d& T_element_to_local)
      : T_element_to_world(Eigen::Isometry3d::Identity()),
        T_element_to_local(T_element_to_local),
        geometry(){};
=======
      : geometry(geometry.clone()), T_element_to_local(T_element_to_local){}

  Element(const Geometry& geometry)
      : geometry(geometry.clone()),
        T_element_to_local(Eigen::Isometry3d::Identity()){}

  Element(const Eigen::Isometry3d& T_element_to_local)
      : geometry(), T_element_to_local(T_element_to_local){}
>>>>>>> 7d666e9d

  virtual ~Element(){}

  virtual Element* clone() const;

  const Eigen::Isometry3d& getWorldTransform() const;

  const Eigen::Isometry3d& getLocalTransform() const;

  void setLocalTransform(const Eigen::Isometry3d& T_element_to_local);

  virtual void updateWorldTransform(const Eigen::Isometry3d& T_local_to_world);

  Shape getShape() const;

  void setGeometry(const Geometry& geometry);

  bool hasGeometry() const;

  const Geometry& getGeometry() const;

  void getTerrainContactPoints(Eigen::Matrix3Xd& points);

 protected:
  virtual void setWorldTransform(const Eigen::Isometry3d& T_elem_to_world);
  Eigen::Isometry3d T_element_to_world;
  Eigen::Isometry3d T_element_to_local;
  std::unique_ptr<Geometry> geometry;

  Element(const Element&);
  Element& operator=(const Element&) { return *this; }

 public:
  EIGEN_MAKE_ALIGNED_OPERATOR_NEW
};
}
#endif<|MERGE_RESOLUTION|>--- conflicted
+++ resolved
@@ -15,7 +15,6 @@
 class DRAKESHAPES_EXPORT Element {
  public:
   Element(const Geometry& geometry, const Eigen::Isometry3d& T_element_to_local)
-<<<<<<< HEAD
       : T_element_to_world(Eigen::Isometry3d::Identity()),
         T_element_to_local(T_element_to_local),
         geometry(geometry.clone()){};
@@ -29,16 +28,6 @@
       : T_element_to_world(Eigen::Isometry3d::Identity()),
         T_element_to_local(T_element_to_local),
         geometry(){};
-=======
-      : geometry(geometry.clone()), T_element_to_local(T_element_to_local){}
-
-  Element(const Geometry& geometry)
-      : geometry(geometry.clone()),
-        T_element_to_local(Eigen::Isometry3d::Identity()){}
-
-  Element(const Eigen::Isometry3d& T_element_to_local)
-      : geometry(), T_element_to_local(T_element_to_local){}
->>>>>>> 7d666e9d
 
   virtual ~Element(){}
 
