--- conflicted
+++ resolved
@@ -2,13 +2,8 @@
 #include "drake/systems/plants/RigidBodySystem.h"
 #include "drake/util/testUtil.h"
 
-<<<<<<< HEAD
-#include <iostream>
-#include <gtest/gtest.h>
-=======
 #include <gtest/gtest.h>
 #include <iostream>
->>>>>>> 8bbeb2fb
 
 #include "drake/util/eigen_matrix_compare.h"
 
@@ -16,16 +11,6 @@
 using Drake::RigidBodySystem;
 using Eigen::VectorXd;
 using drake::util::MatrixCompareType;
-<<<<<<< HEAD
-
-namespace drake {
-namespace test {
-
-std::string modelFile1, modelFile2;
-
-TEST(CompareRigidBodySystemsTest, TestAll) {
-=======
->>>>>>> 8bbeb2fb
 
 namespace drake {
 namespace test {
@@ -56,12 +41,8 @@
     VectorXd u = VectorXd::Random(r1->getNumInputs());
     auto xdot1 = r1->dynamics(t, x, u);
     auto xdot2 = r2->dynamics(t, x, u);
-<<<<<<< HEAD
-    EXPECT_TRUE(CompareMatrices(xdot1, xdot2, 1e-8, MatrixCompareType::absolute));
-=======
     EXPECT_TRUE(
         CompareMatrices(xdot1, xdot2, 1e-8, MatrixCompareType::absolute));
->>>>>>> 8bbeb2fb
   }
 }
 
@@ -82,11 +63,7 @@
               << std::endl;
     return 1;
   }
-<<<<<<< HEAD
-  
-=======
 
->>>>>>> 8bbeb2fb
   drake::test::modelFile1 = argv[1];
   drake::test::modelFile2 = argv[2];
 
