#
# Drake common library
#

# List all source files used to build libdrakeCommon.
set(sources nice_type_name.cc)

# List headers that should be installed with Drake so that they
# are available elsewhere via #include "drake/common/xxx.h".
<<<<<<< HEAD
set(installed_headers
    nice_type_name.h
    sorted_vectors_have_intersection.h)
=======
set(installed_headers nice_type_name.h)
>>>>>>> f9646b3b

# List headers that are needed by code here but should not
# be exposed anywhere else.
set(private_headers)

# Create the library target and note its dependencies. Also generates
# a header defining DRAKECOMMON_EXPORT for dealing with .dlls on Windows.
add_library_with_exports(LIB_NAME drakeCommon
  SOURCE_FILES ${sources} ${installed_headers} ${private_headers})

# Install all externally-visible headers.
drake_install_headers(${installed_headers})

# Install the library and note Drake's dependency on it.
pods_install_libraries(drakeCommon)
pods_install_pkg_config_file(drake-common
  LIBS -ldrakeCommon
  REQUIRES
  VERSION 0.0.1)

add_subdirectory(test)<|MERGE_RESOLUTION|>--- conflicted
+++ resolved
@@ -7,13 +7,9 @@
 
 # List headers that should be installed with Drake so that they
 # are available elsewhere via #include "drake/common/xxx.h".
-<<<<<<< HEAD
 set(installed_headers
     nice_type_name.h
     sorted_vectors_have_intersection.h)
-=======
-set(installed_headers nice_type_name.h)
->>>>>>> f9646b3b
 
 # List headers that are needed by code here but should not
 # be exposed anywhere else.
