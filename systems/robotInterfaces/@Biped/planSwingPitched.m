--- conflicted
+++ resolved
@@ -20,11 +20,7 @@
                                % fraction of the distance from its initial location to its final location.
 
 FOOT_YAW_RATE = 0.375; % rad/s
-<<<<<<< HEAD
 MIN_STEP_TIME = 0.75; %s
-=======
-MIN_STEP_TIME = 0.5; %s
->>>>>>> 63319c28
 
 MIN_DIST_FOR_PITCHED_SWING = 0.4;
 
@@ -79,17 +75,10 @@
 T_swing2_sole_to_world = ...
   [quat2rotmat(swing2.pos(4:7)),swing2.pos(1:3); zeros(1, 3), 1];
 T_swing2_frame_to_world = T_swing2_sole_to_world/T_sole_to_foot * T_frame_to_foot;
-<<<<<<< HEAD
 
 toe1 = tform2poseQuat(T_swing1_frame_to_world/T_frame_to_foot * T_toe_to_foot);
 toe2 = tform2poseQuat(T_swing2_frame_to_world/T_frame_to_foot * T_toe_to_foot);
 
-=======
-
-toe1 = tform2poseQuat(T_swing1_frame_to_world/T_frame_to_foot * T_toe_to_foot);
-toe2 = tform2poseQuat(T_swing2_frame_to_world/T_frame_to_foot * T_toe_to_foot);
-
->>>>>>> 63319c28
 quat_toe_off = rotmat2quat(T_swing1_frame_to_world(1:3,1:3) * rpy2rotmat([0;toe_off_angle;0]));
 quat_swing2 = rotmat2quat(T_swing2_frame_to_world(1:3,1:3));
 
@@ -149,11 +138,7 @@
 % Apex knot 1
 toe_apex1_in_world = (1-APEX_FRACTIONS(1))*toe1(1:3) + APEX_FRACTIONS(1)*toe2(1:3);
 
-<<<<<<< HEAD
 if max_terrain_ht_in_world > toe_apex1_in_world(3) + params.step_height/4
-=======
-if max_terrain_ht_in_world > toe_apex1_in_world(3) + params.step_height
->>>>>>> 63319c28
   toe_apex1_in_world = [toe1(1:2); max_terrain_ht_in_world + params.step_height];
 else
   toe_apex1_in_world(3) = max([toe_apex1_in_world(3) + params.step_height,...
@@ -165,11 +150,7 @@
 
 % Apex knot 2
 toe_apex2_in_world = (1-APEX_FRACTIONS(2))*toe1(1:3) + APEX_FRACTIONS(2)*toe2(1:3);
-<<<<<<< HEAD
 if max_terrain_ht_in_world > toe_apex2_in_world(3) + params.step_height/4
-=======
-if max_terrain_ht_in_world > toe_apex2_in_world(3) + params.step_height/2
->>>>>>> 63319c28
   toe_apex2_in_world = [toe2(1:2); max_terrain_ht_in_world + params.step_height];
 else
   toe_apex2_in_world(3) = max([toe_apex2_in_world(3) + params.step_height,...
@@ -228,10 +209,6 @@
   if step.frame_id == biped.foot_frame_id.left
     instep_shift = [1;-1;1].*instep_shift;
   end
-<<<<<<< HEAD
-  pos_center = step.pos;
-  R = quat2rotmat(pos_center(4:7));
-=======
   if step.frame_id == biped.foot_frame_id.right
     foot = 'right';
   elseif step.frame_id == biped.foot_frame_id.left
@@ -249,7 +226,6 @@
   pose_center = [mean(supp_pts_in_world(1:3,:), 2); step.pos(4:7)];
 
   R = quat2rotmat(pose_center(4:7));
->>>>>>> 63319c28
   shift = R*instep_shift;
   pos = pose_center(1:2) + shift(1:2);
 end
