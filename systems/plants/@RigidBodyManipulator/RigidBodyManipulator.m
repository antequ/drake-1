--- conflicted
+++ resolved
@@ -1749,15 +1749,11 @@
         inputnames = {model.actuator.name};
       end
       for i = 1:length(model.force)
-        if isa(model.force{i},'RigidBodyThrust')
+        if isa(model.force{i},'RigidBodyThrust') || isa(model.force{i}, 'RigidBodyPropellor')
           frame = model.frame(-model.force{i}.kinframe);
           inputparents = [inputparents model.body(frame.body_ind)];
           inputnames{end+1} = model.force{i}.name;
-<<<<<<< HEAD
         elseif model.force{i}.direct_feedthrough_flag
-=======
-        elseif isa(model.force{i},'RigidBodyPropellor')
->>>>>>> 03d22760
           frame = model.frame(-model.force{i}.kinframe);
           inputparents = [inputparents model.body(frame.body_ind)];
           inputnames{end+1} = model.force{i}.name;
