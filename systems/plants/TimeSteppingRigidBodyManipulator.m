classdef TimeSteppingRigidBodyManipulator < DrakeSystem
  % A discrete time system which simulates (an Euler approximation of) the
  % manipulator equations, with contact / limits resolved using the linear
  % complementarity problem formulation of contact in Stewart96.

  properties (Access=protected)
    manip  % the CT manipulator
    sensor % additional TimeSteppingRigidBodySensors (beyond the sensors attached to manip)
    dirty=true;
  end

  properties (SetAccess=protected)
    timestep
    twoD=false
    position_control=false;
    LCP_cache;
    enable_fastqp; % whether we use the active set LCP
    lcmgl_contact_forces_scale = 0;  % <=0 implies no lcmgl
    z_inactive_guess_tol = .01;
<<<<<<< HEAD
    multiple_contacts = false;
=======
    gurobi_present = false;
>>>>>>> 89847f52
  end

  methods
    function obj=TimeSteppingRigidBodyManipulator(manipulator_or_urdf_filename,timestep,options)
      if (nargin<3) options=struct(); end
      if ~isfield(options,'twoD') options.twoD = false; end

      typecheck(timestep,'double');
      sizecheck(timestep,1);

      if isempty(manipulator_or_urdf_filename) || ischar(manipulator_or_urdf_filename)
        % then make the corresponding manipulator
        w = warning('off','Drake:RigidBodyManipulator:UnsupportedContactPoints');
        if options.twoD
          manip = PlanarRigidBodyManipulator(manipulator_or_urdf_filename,options);
        else
          manip = RigidBodyManipulator(manipulator_or_urdf_filename,options);
        end
        warning(w);
      else
        manip = manipulator_or_urdf_filename;
      end

      typecheck(manip,'RigidBodyManipulator');
      obj = obj@DrakeSystem(0,manip.getNumStates(),manip.getNumInputs(),manip.getNumOutputs(),manip.isDirectFeedthrough(),manip.isTI());
      obj.manip = manip;
      if isa(manip,'PlanarRigidBodyManipulator')
        obj.twoD = true;
      end

      if isfield(options, 'multiple_contacts')
        obj.multiple_contacts = options.multiple_contacts == true;
      end

      if ~isfield(options,'enable_fastqp')
        obj.enable_fastqp = checkDependency('fastqp');
      else
        typecheck(options.enable_fastqp,'logical');
        obj.enable_fastqp = options.enable_fastqp;
        if obj.enable_fastqp && ~checkDependency('fastqp')
          warning('Drake:TimeSteppingRigidBodyManipulator:MissingDependency','You seem to be missing fastQP. Disabling active-set LCP update.')
          obj.enable_fastqp = false;
        end
      end
      
      if isfield(options,'z_inactive_guess_tol')
        % you might consider setting this if the system consistently 
        % gives the "ResolvingLCP" warning
        obj.z_inactive_guess_tol = options.z_inactive_guess_tol;
      end
      
      if isfield(options,'lcmgl_contact_forces_scale')
        obj.lcmgl_contact_forces_scale = options.lcmgl_contact_forces_scale;
        if obj.lcmgl_contact_forces_scale>0,
          checkDependency('lcmgl');
        end
      end

      obj.timestep = timestep;
      obj.LCP_cache = SharedDataHandle(struct('t',[],'x',[],'u',[],'nargout',[], ...
        'z',[],'Mqdn',[],'wqdn',[], 'possible_contact_indices',[],'possible_limit_indices',[], ...
        'dz',[],'dMqdn',[],'dwqdn',[],'contact_data',[],'fastqp_active_set',[]));

      obj = setSampleTime(obj,[timestep;0]);

      obj = compile(obj);
    end

    function checkDirty(obj)
      if (obj.dirty)
        error('You''ve changed something about this model and need to manually compile it.  Use obj=compile(obj).');
      end
    end

    function manip = getManipulator(obj)
      manip = obj.manip;
    end

    function y = output(obj,t,x,u)
      checkDirty(obj);

      if ~isDirectFeedthrough(obj)
        u=[];
      end
      if isa(obj.getStateFrame(),'MultiCoordinateFrame')
        x_manip = double(Point(obj.getStateFrame(),x).inFrame(obj.manip.getStateFrame()));
      else
        x_manip = x;
      end
      y = obj.manip.output(t,x_manip,u);
      for i=1:length(obj.sensor)
        y = [y; obj.sensor{i}.output(obj,i+1,t,x,u)];
      end
    end

    function model = enableIdealizedPositionControl(model, flag)
      index = getActuatedJoints(model.manip);
      if length(unique(index))~=length(index)
        error('idealized position control currently assumes one actuator per joint');
      end
      model.position_control = logical(flag);
      model.dirty = true;
    end

    function model = compile(model)
      w = warning('off','Drake:RigidBodyManipulator:UnsupportedContactPoints');
      model.gurobi_present = checkDependency('gurobi');
      model.manip = model.manip.compile();
      warning(w);

      model = setNumDiscStates(model,model.manip.getNumContStates());
      model = setNumInputs(model,model.manip.getNumInputs());

      if (model.position_control)
        index = getActuatedJoints(model.manip);
        pdff = pdcontrol(model,eye(model.num_u),eye(model.num_u));
        model = setInputLimits(model,model.manip.joint_limit_min(index),model.manip.joint_limit_max(index));
        model = setInputFrame(model,getInputFrame(pdff));
      else
        model = setInputLimits(model,model.manip.umin,model.manip.umax);
        model = setInputFrame(model,getInputFrame(model.manip));
      end
      model = setStateFrame(model,getStateFrame(model.manip));

      if ~isempty(model.sensor)
        feedthrough = model.manip.isDirectFeedthrough;
        outframe{1} = getOutputFrame(model.manip);
        stateframe{1} = getStateFrame(model.manip);
        for i=1:length(model.sensor)
          model.sensor{i} = model.sensor{i}.compile(model,model.manip);
          outframe{i+1} = model.sensor{i}.constructFrame(model);
          if isa(model.sensor{i},'TimeSteppingRigidBodySensorWithState')
            stateframe{i+1} = model.sensor{i}.constructStateFrame(model);
          end
          feedthrough = feedthrough || model.sensor{i}.isDirectFeedthrough;
        end
        fr = MultiCoordinateFrame.constructFrame(outframe);
        state_fr = MultiCoordinateFrame.constructFrame(stateframe);
        if ~isequal_modulo_transforms(fr,getOutputFrame(model))
          model = setNumOutputs(model,fr.dim);
          model = setOutputFrame(model,fr);
        end
        if ~isequal_modulo_transforms(state_fr,getStateFrame(model))
          model = setNumDiscStates(model,state_fr.dim);
          model = setStateFrame(model,state_fr);
        end
        model = setDirectFeedthrough(model,feedthrough);
      else
        model = setNumOutputs(model,getNumOutputs(model.manip));
        model = setOutputFrame(model,getOutputFrame(model.manip));
        model = setDirectFeedthrough(model,model.manip.isDirectFeedthrough);
      end
      model.LCP_cache.data.t = NaN;
      model.LCP_cache.data.x = NaN(model.getNumStates(),1);
      model.LCP_cache.data.u = NaN(model.getNumInputs(),1);
      model.LCP_cache.data.nargout = NaN;
      model.dirty = false;
    end

    function x0 = getInitialState(obj)
      x0 = obj.manip.getInitialState();
      for i=1:length(obj.sensor)
        if isa(obj.sensor{i},'TimeSteppingRigidBodySensorWithState')
          x0 = [x0; obj.sensor{i}.getInitialState(obj)];
        end
      end
    end

    function [xdn,df] = update(obj,t,x,u)
      if (nargout>1)
        [obj,z,Mqdn,wqdn,dz,dMqdn,dwqdn] = solveLCP(obj,t,x,u);
      else
        if (obj.gurobi_present && obj.manip.only_loops && obj.manip.mex_model_ptr~=0 && ~obj.position_control)
           [obj,z,Mqdn,wqdn] = solveMexLCP(obj,t,x,u);
           %[obj,z,Mqdn,wqdn] = solveLCP(obj,t,x,u);
        else
          [obj,z,Mqdn,wqdn] = solveLCP(obj,t,x,u);
        end
      end

      num_q = obj.manip.num_positions;
      q=x(1:num_q); qd=x((num_q+1):end);
      h = obj.timestep;

      if isempty(z)
        qdn = wqdn;
      else
        qdn = Mqdn*z + wqdn;
      end
      qn = q + h*qdn;
      xdn = [qn;qdn];

      if (nargout>1)  % compute gradients
        if isempty(z)
          dqdn = dwqdn;
        else
          dqdn = matGradMult(dMqdn,z) + Mqdn*dz + dwqdn;
        end
        df = [ [zeros(num_q,1), eye(num_q), zeros(num_q,num_q+obj.num_u)]+h*dqdn; dqdn ];
      end

      for i=1:length(obj.sensor)
        if isa(obj.sensor{i},'TimeSteppingRigidBodySensorWithState')
          if (nargout>1)
            [obj,xdn_sensor,df_sensor] = update(obj.sensor{i},obj,t,x,u);
          else
            [obj,xdn_sensor] = update(obj.sensor{i},obj,t,x,u);
          end
          xdn = [xdn;xdn_sensor];
          if (nargout>1)
            df = [df; df_sensor];
          end
        end
      end
    end

    function hit = cacheHit(obj,t,x,u,num_args_out)
      hit = (t==obj.LCP_cache.data.t && all(x==obj.LCP_cache.data.x) && ...
             all(u==obj.LCP_cache.data.u) && num_args_out <= obj.LCP_cache.data.nargout);
    end

    function [obj, z, Mqdn, wqdn] = solveMexLCP(obj, t, x, u)
        num_q = obj.manip.num_positions;
        q=x(1:num_q); 
        v=x(num_q+(1:obj.manip.num_velocities));
        kinsol = doKinematics(obj,q);
        [phiC,~,~,~,~,~,~,mu,n,D] = obj.manip.contactConstraints(kinsol, obj.multiple_contacts);
        [z, Mqdn, wqdn] = setupLCPmex(obj.manip.mex_model_ptr, q, v, u, phiC, n, D, obj.timestep, obj.z_inactive_guess_tol, obj.LCP_cache.data.z);
        obj.LCP_cache.data.z = z;
    end
    
    function [obj,z,Mqdn,wqdn,dz,dMqdn,dwqdn] = solveLCP(obj,t,x,u)
%       global active_set_fail_count 
      % do LCP time-stepping

      % todo: implement some basic caching here
      if cacheHit(obj,t,x,u,nargout)
        z = obj.LCP_cache.data.z;
        Mqdn = obj.LCP_cache.data.Mqdn;
        wqdn = obj.LCP_cache.data.wqdn;
        if nargout > 4
          dz = obj.LCP_cache.data.dz;
          dMqdn = obj.LCP_cache.data.dMqdn;
          dwqdn = obj.LCP_cache.data.dwqdn;
        end
      else

        obj.LCP_cache.data.t = t;
        obj.LCP_cache.data.x = x;
        obj.LCP_cache.data.u = u;
        obj.LCP_cache.data.nargout = nargout;

        num_q = obj.manip.num_positions;
        q=x(1:num_q); qd=x(num_q+(1:num_q));
        h = obj.timestep;

        kinsol = doKinematics(obj,q);
        
        if (nargout<5)
          [H,C,B] = manipulatorDynamics(obj.manip,q,qd);
          if (obj.num_u>0 && ~obj.position_control) 
            tau = B*u - C; 
          else
            tau = -C; 
          end
        else
          [H,C,B,dH,dC,dB] = manipulatorDynamics(obj.manip,q,qd);
          if (obj.num_u>0 && ~obj.position_control)
            tau = B*u - C;
            dtau = [zeros(num_q,1), matGradMult(dB,u) - dC, B];
          else
            tau = -C;
            dtau = [zeros(num_q,1), -dC, zeros(size(B))];
          end
        end

        if (obj.position_control)
          pos_control_index = getActuatedJoints(obj.manip);
          nL = 2*length(pos_control_index);
        else
          nL = sum([obj.manip.joint_limit_min~=-inf;obj.manip.joint_limit_max~=inf]); % number of joint limits
        end
        nContactPairs = obj.manip.getNumContactPairs;
        nP = obj.manip.num_position_constraints;  % number of position constraints
        nV = obj.manip.num_velocity_constraints;
        Big = 1e20;

        % Set up the LCP:
        % z >= 0, Mz + w >= 0, z'*(Mz + w) = 0
        % for documentation below, use slack vars: s = Mz + w >= 0
        %
        % use qn = q + h*qdn
        % where H(q)*(qdn - qd)/h = B*u - C(q) + J(q)'*z
        %  or qdn = qd + H\(h*tau + J'*z)
        %  with z = [h*cL; h*cP; h*cN; h*beta{1}; ...; h*beta{mC}; lambda]
        %
        % and implement equation (7) from Anitescu97, by collecting
        %   J = [JL; JP; n; D{1}; ...; D{mC}; zeros(nC,num_q)]

        % a "possible" index is one that is close enough to contact or the
        % limit to have a chance at being active.  now we don't even
        % construct the M and w matrices for contacts/limits that seem
        % impossible to reach within this timestep.  
        possible_limit_indices = [];
        possible_contact_indices = [];
        possible_indices_changed = false;
        
        while (1) 
        
        if (nL > 0)
          if (obj.position_control)
            phiL = q(pos_control_index) - u;
            JL = sparse(1:obj.manip.num_u,pos_control_index,1,obj.manip.num_u,obj.manip.num_positions);
            phiL = [phiL;-phiL]; JL = [JL;-JL];
            % dJ = 0 by default, which is correct here
            dJL = zeros(length(phiL),num_q^2);
          else
            if (nargout>4)
              [phiL,JL,dJL] = obj.manip.jointLimitConstraints(q);
            else
              [phiL,JL] = obj.manip.jointLimitConstraints(q);
            end
            if isempty(possible_limit_indices)
              possible_limit_indices = (phiL + h*JL*qd) < obj.z_inactive_guess_tol;
            end
            nL = sum(possible_limit_indices);
            
            % phi_check and J_check are the "impossible indices"
            % which get checked at the end of the method (to make sure
            % that they did not somehow make contact or hit the limit)
            phi_check = phiL(~possible_limit_indices);
            J_check = JL(~possible_limit_indices,:);
            phiL = phiL(possible_limit_indices);
            JL = JL(possible_limit_indices,:);
            if (nargout>4)
              dJL = dJL(possible_limit_indices,:);
            end
            if isempty(obj.LCP_cache.data.possible_limit_indices) || any(obj.LCP_cache.data.possible_limit_indices~=possible_limit_indices)
              possible_indices_changed = true;
            end
            obj.LCP_cache.data.possible_limit_indices=possible_limit_indices;
          end
        else
          phi_check = zeros(0,1);
          J_check = zeros(0,num_q);
          JL = zeros(0,num_q^2);
        end
        
        if (nContactPairs > 0)                   
          if (nargout>4)
            [phiC,normal,d,xA,xB,idxA,idxB,mu,n,D,dn,dD] = obj.manip.contactConstraints(kinsol, true);
          else
            [phiC,normal,d,xA,xB,idxA,idxB,mu,n,D] = obj.manip.contactConstraints(kinsol, true);
          end  

          if isempty(possible_contact_indices)
            possible_contact_indices = (phiC+h*n*qd) < obj.z_inactive_guess_tol;
          end
          
          nC = sum(possible_contact_indices);
          mC = length(D);
          
          J = zeros(nL + nP + (mC+2)*nC,num_q)*q(1); % *q(1) is for taylorvar
          lb = zeros(nL+nP+(mC+2)*nC,1);
          ub = Big*ones(nL+nP+(mC+2)*nC,1);
          D = vertcat(D{:});
          % just keep the likely contacts (and store data to check the unlikely):
          phi_check = [phi_check;phiC(~possible_contact_indices)];
          J_check = [J_check; n(~possible_contact_indices,:)];
          phiC = phiC(possible_contact_indices);
          n = n(possible_contact_indices,:);
          D = D(repmat(possible_contact_indices,mC,1),:);
          mu = mu(possible_contact_indices,:);
      
          if isempty(obj.LCP_cache.data.possible_contact_indices) || any(obj.LCP_cache.data.possible_contact_indices~=possible_contact_indices)
              possible_indices_changed = true;
          end
          obj.LCP_cache.data.possible_contact_indices=possible_contact_indices;
          
          J(nL+nP+(1:nC),:) = n;
          J(nL+nP+nC+(1:mC*nC),:) = D;

          if nargout>4
            dJ = zeros(nL+nP+(mC+2)*nC,num_q^2);  % was sparse, but reshape trick for the transpose below didn't work
            dJ(nL+nP+(1:nC),:) = reshape(dn(possible_contact_indices,:),nC,[]);
            dD = cellfun(@(A)reshape(A(possible_contact_indices,:),size(D{1},1),size(D{1},2)*size(dD{1},2)),dD,'UniformOutput',false);
            dD = vertcat(dD{:});
            dJ(nL+nP+nC+(1:mC*nC),:) = dD;
          end
          
          contact_data.normal = normal(:,possible_contact_indices);
          for i=1:length(d)
            contact_data.d{i} = d{i}(:,possible_contact_indices);
          end
          contact_data.xA = xA(:,possible_contact_indices);
          contact_data.xB = xB(:,possible_contact_indices);
          contact_data.idxA = idxA(possible_contact_indices);
          contact_data.idxB = idxB(possible_contact_indices);
        else
          mC=0;
          nC=0;
          J = zeros(nL+nP,num_q);
          lb = zeros(nL+nP,1);
          ub = Big*ones(nL+nP,1);
          if (nargout>4)
            dJ = zeros(nL+nP,num_q^2);
          end
          contact_data = struct();
          phi_check = zeros(0,1);
          J_check = zeros(0,num_q);
        end
        obj.LCP_cache.data.contact_data = contact_data;
        
        if (nC+nL+nP+nV==0)  % if there are no possible contacts
          z = [];
          Mqdn = [];
          wqdn = qd + h*(H\tau);
          if (nargout>4) 
            error('need to implement this case'); 
          end
          return;
        end

        % now that J is allocated (since it's size is known), apply JL
        if (nL>0)
          J(1:nL,:) = JL;
          if nargout>=5, dJL(1:nL,:) = dJL; end
        end

        %% Bilateral position constraints
        if nP > 0
          % write as
          %   phiP + h*JP*qdn >= 0 && -phiP - h*JP*qdn >= 0
          if (nargout<5)
            [phiP,JP] = obj.manip.positionConstraints(q);
          else
            [phiP,JP,dJP] = obj.manip.positionConstraints(q);
          end
          J(nL+(1:nP),:) = JP;
          lb(nL+(1:nP),1) = -Big;
        end

        %% Bilateral velocity constraints
        if nV > 0
          error('not implemented yet');  % but shouldn't be hard
        end

        M = zeros(nL+nP+(mC+2)*nC)*q(1);
        w = zeros(nL+nP+(mC+2)*nC,1)*q(1);

        Hinv = inv(H);
        wqdn = qd + h*Hinv*tau;
        Mqdn = Hinv*J';
        
        if (nargout>4)
          dM = zeros(size(M,1),size(M,2),1+2*num_q+obj.num_u);
          dw = zeros(size(w,1),1+2*num_q+obj.num_u);
          dwqdn = [zeros(num_q,1+num_q),eye(num_q),zeros(num_q,obj.num_u)] + ...
            h*Hinv*dtau - [zeros(num_q,1),h*Hinv*matGradMult(dH(:,1:num_q),Hinv*tau),zeros(num_q,num_q),zeros(num_q,obj.num_u)];
          dJtranspose = reshape(permute(reshape(dJ,size(J,1),size(J,2),[]),[2,1,3]),numel(J),[]);
          dMqdn = [zeros(numel(Mqdn),1),reshape(Hinv*reshape(dJtranspose - matGradMult(dH(:,1:num_q),Hinv*J'),num_q,[]),numel(Mqdn),[]),zeros(numel(Mqdn),num_q+obj.num_u)];
        end

        % check gradients
        %      xdn = Mqdn;
        %      if (nargout>1)
        %        df = dMqdn;
        %        df = [zeros(prod(size(xdn)),1),reshape(dJ,prod(size(xdn)),[]),zeros(prod(size(xdn)),num_q+obj.num_u)];
        %      end
        %      return;

        %% Joint Limits:
        % phiL(qn) is distance from each limit (in joint space)
        % phiL_i(qn) >= 0, cL_i >=0, phiL_i(qn) * cL_I = 0
        % z(1:nL) = cL (nL includes min AND max; 0<=nL<=2*num_q)
        % s(1:nL) = phiL(qn) approx phiL + h*JL*qdn
        if (nL > 0)
          w(1:nL) = phiL + h*JL*wqdn;
          M(1:nL,:) = h*JL*Mqdn;
          if (nargout>4)
            dJL = [zeros(numel(JL),1),reshape(dJL,numel(JL),[]),zeros(numel(JL),num_q+obj.num_u)];
            if (obj.position_control)
              dw(1:nL,:) = [zeros(size(JL,1),1),JL,zeros(size(JL,1),num_q),...
                [-1*ones(length(pos_control_index),obj.num_u);1*ones(length(pos_control_index),obj.num_u)]] + h*matGradMultMat(JL,wqdn,dJL,dwqdn);
            else
              dw(1:nL,:) = [zeros(size(JL,1),1),JL,zeros(size(JL,1),num_q+obj.num_u)] + h*matGradMultMat(JL,wqdn,dJL,dwqdn);
            end
            dM(1:nL,1:size(Mqdn,2),:) = reshape(h*matGradMultMat(JL,Mqdn,dJL,dMqdn),nL,size(Mqdn,2),[]);
          end
        end

        %% Bilateral Position Constraints:
        % enforcing eq7, line 2
        if (nP > 0)
          w(nL+(1:nP)) = phiP + h*JP*wqdn;
          M(nL+(1:nP),:) = h*JP*Mqdn;
          if (nargout>4)
            dJP = [zeros(numel(JP),1),reshape(dJP,numel(JP),[]),zeros(numel(JP),num_q+obj.num_u)];
            dw(nL+(1:nP),:) = [zeros(size(JP,1),1),JP,zeros(size(JP,1),num_q+obj.num_u)] + h*matGradMultMat(JP,wqdn,dJP,dwqdn);
            dM(nL+(1:nP),1:size(Mqdn,2),:) = reshape(h*matGradMultMat(JP,Mqdn,dJP,qMqdn),nP,size(Mqdn,2),[]);
          end
        end

        %% Contact Forces:
        % s(nL+nP+(1:nC)) = phiC+h*n*qdn  (modified (fixed?) from eq7, line 3)
        % z(nL+nP+(1:nC)) = cN
        % s(nL+nP+nC+(1:mC*nC)) = repmat(lambda,mC,1) + D*qdn  (eq7, line 4)
        % z(nL+nP+nC+(1:mC*nC)) = [beta_1;...;beta_mC]
        % s(nL+nP+(mC+1)*nC+(1:nC)) = mu*cn - sum_mC beta_mC (eq7, line 5)
        % z(nL+nP+(mC+1)*nC+(1:nC)) = lambda
        %
        % The second set of conditions gives:
        %   lambda_i >= the largest projection of the velocity vector
        %   onto the d vectors (since lambda_i >= -(D*qdn)_i for all i,
        % and by construction of d always having the mirror vectors,
        %   lambda_i >= (D_qdn)_i
        %
        % The last eqs give
        %  lambda_i > 0 iff (sum beta)_i = mu_i*cn_i
        % where i is for the ith contact.
        % Assume for a moment that mu_i*cn_i = 1, then (sum_beta)_i = 1
        % is a constraint ensuring that sum_beta_j D_j is a convex
        % combination of the D vectors (since beta_j is also > 0)
        % So lambda_i >0 if forces for the ith contact are on the boundary of
        % the friction cone (lambda_i could also be > 0 if some of the beta_j
        % D_j's are internally canceling each other out)
        %
        % So one solution is
        %  v_i = 0,
        %  beta_i >= 0
        %  lambda_i = 0,
        %  sum_d beta_i < mu*cn_i
        % and another solution is
        %  v_i > 0  (sliding)
        %  lambda_i = max_d (v_i)
        %  beta_i = mu*cn_i only in the direction of the largest negative velocity
        %  beta_i = 0 otherwise
        % By virtue of the eqs of motion connecting v_i and beta_i, only one
        % of these two can exist. (the first is actually many solutions, with
        % beta_i in opposite directions canceling each other out).
        if (nC > 0)
          w(nL+nP+(1:nC)) = phiC+h*n*wqdn;
          M(nL+nP+(1:nC),:) = h*n*Mqdn;

          w(nL+nP+nC+(1:mC*nC)) = D*wqdn;
          M(nL+nP+nC+(1:mC*nC),:) = D*Mqdn;
          M(nL+nP+nC+(1:mC*nC),nL+nP+(1+mC)*nC+(1:nC)) = repmat(eye(nC),mC,1);

          M(nL+nP+(mC+1)*nC+(1:nC),nL+nP+(1:(mC+1)*nC)) = [diag(mu), repmat(-eye(nC),1,mC)];

          if (nargout>4)
            % n, dn, and dD were only w/ respect to q.  filled them out for [t,x,u]
            dn = [zeros(size(dn,1),1),dn,zeros(size(dn,1),num_q+obj.num_u)];
            dD = [zeros(numel(D),1),reshape(dD,numel(D),[]),zeros(numel(D),num_q+obj.num_u)];

            dw(nL+nP+(1:nC),:) = [zeros(size(n,1),1),n,zeros(size(n,1),num_q+obj.num_u)]+h*matGradMultMat(n,wqdn,dn,dwqdn);
            dM(nL+nP+(1:nC),1:size(Mqdn,2),:) = reshape(h*matGradMultMat(n,Mqdn,dn,dMqdn),nC,size(Mqdn,2),[]);

            dw(nL+nP+nC+(1:mC*nC),:) = matGradMultMat(D,wqdn,dD,dwqdn);
            dM(nL+nP+nC+(1:mC*nC),1:size(Mqdn,2),:) = reshape(matGradMultMat(D,Mqdn,dD,dMqdn),mC*nC,size(Mqdn,2),[]);
          end
        end
        
        % check gradients
        %      xdn = M;
        %      if (nargout>1)
        %        df = reshape(dM,prod(size(M)),[]);
        %      end
        %      return;

        z = zeros(nL+nP+(mC+2)*nC,1); 
        if possible_indices_changed || isempty(obj.LCP_cache.data.z) || numel(obj.LCP_cache.data.z) ~= numel(lb)
          z_inactive = true(nL+nP+(mC+2)*nC,1);
          M_active = z_inactive;
          obj.LCP_cache.data.z = z;
        else
          z_inactive = obj.LCP_cache.data.z>lb+1e-8;
          % use conservative guess of M_active to avoid occasional numerical issues
          % when M*z_inactive + w > 1e-8 by a small amount
          M_active = z_inactive;
        end
        
        QP_FAILED = true;
        if obj.enable_fastqp
          n_z_inactive = sum(z_inactive);
          if n_z_inactive > 0
            Aeq = M(M_active,z_inactive); 
            beq = -w(M_active);
            M_inactive = ~M_active & z_inactive;            
            Ain_fqp = [-M(M_inactive,z_inactive); -eye(n_z_inactive)];
            bin_fqp = [w(M_inactive); -lb(z_inactive)];
            QblkDiag = {eye(n_z_inactive)};
            fqp = -0*obj.LCP_cache.data.z(z_inactive); % could used the previous solution here
            % but it introduces unwanted hidden state
%             fastqp_tic = tic;
            
            [z_,info_fqp] = fastQPmex(QblkDiag,fqp,Ain_fqp,bin_fqp,Aeq,beq,[]);
%             fastqp_time = toc(fastqp_tic);
%             fprintf('FastQP solve time: %2.5f\n',fastqp_time);
            QP_FAILED = info_fqp<0;
            if ~QP_FAILED
              z(z_inactive) = z_; 
              obj.LCP_cache.data.fastqp_active_set = find(abs(Ain_fqp*z_ - bin_fqp)<1e-6);
              % we know:
              % z(z_inactive) >= lb
              % M(M_active, z_inactive)*z(z_inactive) + w(M_active) = 0
              % M(M_inactive, z_inactive)*z(z_inactive) + w(M_inactive) >= 0
              %
              % check:
              % z(z_inactive)'*(M(z_inactive, z_inactive)*z(z_inactive) + w(z_inactive)) == 0  % since it is not checked by QP
              % M(z_active,z_inactive)*z(z_inactive)+w(z_active) >= 0  % since we're assuming that z(z_active) == 0
              z_active = ~z_inactive(1:(nL+nP+nC));  % only look at joint limit, position, and normal variables since if cn_i = 0, 
              % then that's a solution and we don't care about the relative velocity \lambda_i
              QP_FAILED1 = (~isempty(w(z_active)) && any(M(z_active,z_inactive)*z(z_inactive)+w(z_active) < 0));
              QP_FAILED2 = any(((z(z_inactive)>lb(z_inactive)+1e-8) & (M(z_inactive, z_inactive)*z(z_inactive)+w(z_inactive)>1e-8)));
              QP_FAILED = QP_FAILED1 || QP_FAILED2;
            end
          end
        end
        
        if QP_FAILED 
            % then the active set has changed, call pathlcp
            %path_tic = tic;

            z = pathlcp(M,w,lb,ub);
  %             path_time = toc(path_tic);
  %             fprintf('Path solve time: %2.5f\n',path_time);
            obj.LCP_cache.data.fastqp_active_set = [];
%             if isempty(active_set_fail_count)
%                active_set_fail_count = 1;
%             else
%                active_set_fail_count = active_set_fail_count + 1;
%             end
        end
        % for debugging
        %cN = z(nL+nP+(1:nC))
        %beta1 = z(nL+nP+nC+(1:nC))
        %beta2 = z(nL+nP+2*nC+(1:nC))
        %lambda = z(nL+nP+3*nC+(1:nC))
        % end debugging
        % more debugging
%        path_convergence_tolerance = 1e-6; % default according to http://pages.cs.wisc.edu/~ferris/path/options.pdf
%        assert(all(z>=0));
%        assert(all(M*z+w>=-path_convergence_tolerance));
%        valuecheck(z'*(M*z+w),0,path_convergence_tolerance);
        % end more debugging
        
        if obj.lcmgl_contact_forces_scale>0
          cN = z(nL+nP+(1:nC));
          cartesian_force = repmat(cN',3,1).*contact_data.normal;
          for i=1:mC/2  % d is mirrored in contactConstraints
            beta = z(nL+nP+i*nC+(1:nC));
            cartesian_force = cartesian_force + repmat(beta',3,1).*contact_data.d{i};
            beta = z(nL+nP+(mC/2+i)*nC+(1:nC));
            cartesian_force = cartesian_force - repmat(beta',3,1).*contact_data.d{i};
          end
          
          lcmgl = drake.util.BotLCMGLClient(lcm.lcm.LCM.getSingleton,'LCP contact forces');
          for j=1:nC
            point = forwardKin(obj.manip,kinsol,contact_data.idxA(j),contact_data.xA(:,j));
            lcmgl.glColor3f(.4,.2,.4);
            lcmgl.drawVector3d(point,-obj.lcmgl_contact_forces_scale*cartesian_force(:,j));
            lcmgl.glColor3f(.2,.4,.2);
            lcmgl.drawVector3d(point,obj.lcmgl_contact_forces_scale*cartesian_force(:,j));
          end
          lcmgl.switchBuffers();
        end

        obj.LCP_cache.data.z = z;
        obj.LCP_cache.data.Mqdn = Mqdn;
        obj.LCP_cache.data.wqdn = wqdn;
        
        if (nargout>4)
          % Quick derivation:
          % The LCP solves for z given that:
          % M(a)*z + q(a) >= 0
          % z >= 0
          % z'*(M(a)*z + q(a)) = 0
          % where the vector inequalities are element-wise, and 'a' is a vector of  parameters (here the state x and control input u).
          %
          % Our goal is to solve for the gradients dz/da.
          %
          % First we solve the LCP to obtain z.
          %
          % Then, for all i where z_i = 0, then dz_i / da = 0.
          % Call the remaining active constraints (where z_i >0)  Mbar(a), zbar, and  qbar(a).  then we have
          % Mbar(a) * zbar + qbar(a) = 0
          %
          % and the remaining gradients are given by
          % for all j, dMbar/da_j * zbar + Mbar * dzbar / da_j + dqbar / da_j = 0
          % or
          %
          % dzbar / da_j =  -pinv(Mbar)*(dMbar/da_j * zbar + dqbar / da_j)
          %
          % Note that there may be multiple solutions to the above equation
          %    so we use the pseudoinverse to select the min norm solution

          dz = zeros(size(z,1),1+obj.num_x+obj.num_u);
          zposind = find(z>0);
          if ~isempty(zposind)
            Mbar = M(zposind,zposind);
            dMbar = reshape(dM(zposind,zposind,:),numel(Mbar),[]);
            zbar = z(zposind);
            dwbar = dw(zposind,:);
            dz(zposind,:) = -pinv(Mbar)*(matGradMult(dMbar,zbar) + dwbar);
          end
          obj.LCP_cache.data.dz = dz;
          obj.LCP_cache.data.dMqdn = dMqdn;
          obj.LCP_cache.data.dwqdn = dwqdn;
        else
          obj.LCP_cache.data.dz = [];
          obj.LCP_cache.data.dMqdn = [];
          obj.LCP_cache.data.dwqdn = [];
        end
        
        penetration = phi_check + h*J_check*(Mqdn*z + wqdn) < 0;
        if any(penetration)
          % then add the constraint and run the entire loop again!
          limits = sum(~possible_limit_indices);
          possible_limit_indices(~possible_limit_indices) = penetration(1:limits);
          possible_contact_indices(~possible_contact_indices) = penetration(limits+1:end);
          obj.warning_manager.warnOnce('Drake:TimeSteppingRigidBodyManipulator:ResolvingLCP','This timestep violated our assumptions about which contacts could possibly become active in one timestep.  Consider reducing your dt.  If it seems to happen a lot, then please let us know about it.');
        else
          break;
        end
        
        end
      end
    end

    function obj = addSensor(obj,sensor)
      if isa(sensor,'RigidBodySensor')
        obj.manip = obj.manip.addSensor(sensor);
      else
        typecheck(sensor,'TimeSteppingRigidBodySensor');
        obj.sensor{end+1} = sensor;
      end
    end

    function [obj,frame_id] = addFrame(obj,frame)
      [obj.manip,frame_id] = obj.manip.addFrame(frame);
    end



    function varargout = pdcontrol(sys,Kp,Kd,index)
      if nargin<4, index=[]; end
      [pdff,pdfb] = pdcontrol(sys.manip,Kp,Kd,index);
      pdfb = setInputFrame(pdfb,sys.manip.getStateFrame());
      pdfb = setOutputFrame(pdfb,sys.getInputFrame());
      pdff = setOutputFrame(pdff,sys.getInputFrame());
      if nargout>1
        varargout{1} = pdff;
        varargout{2} = pdfb;
      else
        % note: design the PD controller with the (non time-stepping
        % manipulator), but build the closed loop system with the
        % time-stepping manipulator:
        varargout{1} = cascade(pdff,feedback(sys,pdfb));
      end
    end

  end

  methods  % pass through methods (to the manipulator)
    function B = getB(obj)
      B = getB(obj.manip);
    end

    function g = getGravity(obj)
      g = getGravity(obj.manip);
    end

    function num_q = getNumPositions(obj)
      num_q = obj.manip.num_positions;
    end

    function num_v = getNumVelocities(obj)
      num_v = obj.manip.getNumVelocities();
    end

    function obj = setStateFrame(obj,fr)
      obj = setStateFrame@DrakeSystem(obj,fr);

      % make sure there is a transform defined to and from the
      % manipulator state frame.  (the trivial transform is the correct
      % one)
      if ~isempty(obj.manip) % this also gets called on the initial constructor
        mfr = getStateFrame(obj.manip);
        if isempty(findTransform(fr,mfr))
          addTransform(fr,AffineTransform(fr,mfr,eye(obj.manip.num_x,obj.num_x),zeros(obj.manip.num_x,1)));
        end
        if isempty(findTransform(mfr,fr))
          addTransform(mfr,AffineTransform(mfr,fr,eye(obj.num_x,obj.manip.num_x),zeros(obj.num_x,1)));
        end
      end
    end

    function obj = setTerrain(obj,varargin)
      obj.manip = setTerrain(obj.manip,varargin{:});
    end

    function terrain = getTerrain(obj)
      terrain = obj.manip.terrain;
    end

    function varargout = getTerrainHeight(obj,varargin)
      varargout = cell(1,nargout);
      [varargout{:}] = getTerrainHeight(obj.manip,varargin{:});
    end

    function obj=addRobotFromURDF(obj,varargin)
      if obj.twoD
        w = warning('off','Drake:PlanarRigidBodyManipulator:UnsupportedContactPoints');
        warning('off','Drake:RigidBodyManipulator:UnsupportedContactPoints');
      else
        w = warning('off','Drake:RigidBodyManipulator:UnsupportedContactPoints');
      end
      obj.manip=addRobotFromURDF(obj.manip,varargin{:});
      obj=compile(obj);  % note: compiles the manip twice, but it's ok.
      warning(w);
    end

    function obj=addRobotFromSDF(obj,varargin)
      obj.manip=addRobotFromSDF(obj.manip,varargin{:});
      obj=compile(obj);  % note: compiles the manip twice, but it's ok.
    end
    
    function varargout = doKinematics(obj,varargin)
      varargout = cell(1,nargout);
      [varargout{:}]=doKinematics(obj.manip,varargin{:});
    end

    function varargout = forwardKin(obj,varargin)
      varargout = cell(1,nargout);
      [varargout{:}]=forwardKin(obj.manip,varargin{:});
    end

    function varargout = forwardJacDot(obj,varargin)
      varargout = cell(1,nargout);
      [varargout{:}]=forwardJacDot(obj.manip,varargin{:});
    end

    function varargout = bodyKin(obj,varargin)
      varargout = cell(1,nargout);
      [varargout{:}]=bodyKin(obj.manip,varargin{:});
    end

    function varargout = approximateIK(obj,varargin)
      varargout = cell(1,nargout);
      [varargout{:}]=approximateIK(obj.manip,varargin{:});
    end

    function varargout = inverseKin(obj,varargin)
      varargout = cell(1,nargout);
      [varargout{:}]=inverseKin(obj.manip,varargin{:});
    end

    function varargout = inverseKinPointwise(obj,varargin)
      varargout = cell(1,nargout);
      [varargout{:}] = inverseKinPointwise(obj.manip,varargin{:});
    end

    function varargout = inverseKinTraj(obj,varargin)
        varargout = cell(1,nargout);
        [varargout{:}] = inverseKinTraj(obj.manip,varargin{:});
    end

    function varargout = inverseKinWrapup(obj,varargin)
        varargout = cell(1,nargout);
        [varargout{:}] = inverseKinWrapup(obj.manip,varargin{:});
    end

    function varargout = findFixedPoint(obj,x0,varargin)
      varargout=cell(1,nargout);
      if isnumeric(x0)
        x0 = Point(obj.getStateFrame(),x0);
      end
      [varargout{:}]=findFixedPoint(obj.manip,x0,varargin{:});
      varargout{1} = varargout{1}.inFrame(obj.getStateFrame());
    end

    function varargout = collisionDetect(obj,varargin)
      varargout = cell(1,nargout);
      [varargout{:}]=collisionDetect(obj.manip,varargin{:});
    end

    function varargout = collisionDetectTerrain(obj,varargin)
      varargout = cell(1,nargout);
      [varargout{:}]=collisionDetectTerrain(obj.manip,varargin{:});
    end

    function [obj,id] = addStateConstraint(obj,con)
      % keep two copies of the constraints around ... :(
      % todo: re-evaluate whether that is really necessary
      [obj,id] = addStateConstraint@DrakeSystem(obj,con);
      [obj.manip,manip_id] = obj.manip.addStateConstraint(obj,con);
      assert(id==manip_id);
    end
    
    function obj = updateStateConstraint(obj,id,con)
      obj = updateStateConstraint@DrakeSystem(obj,id,con);
      obj.manip = updateStateConstraint(obj.manip,id,con);
    end
    
    function obj = removeAllStateConstraints(obj)
      obj = removeAllStateConstraints@DrakeSystem(obj);
      obj.manip = removeAllStateConstraints(obj.manip);
    end

    function varargout = positionConstraints(obj,varargin)
      varargout = cell(1,nargout);
      [varargout{:}] = positionConstraints(obj.manip,varargin{:});
    end

    function varargout = velocityConstraints(obj,varargin)
      varargout = cell(1,nargout);
      [varargout{:}] = velocityConstraints(obj.manip,varargin{:});
    end

    function varargout = manipulatorDynamics(obj,varargin)
      varargout = cell(1,nargout);
      [varargout{:}] = manipulatorDynamics(obj.manip,varargin{:});
    end

    function varargout = contactConstraints(obj,varargin)
      varargout=cell(1,nargout);
      [varargout{:}] = contactConstraints(obj.manip,varargin{:});
    end

    function varargout = contactConstraintsBV(obj,varargin)
      varargout=cell(1,nargout);
      [varargout{:}] = contactConstraintsBV(obj.manip,varargin{:});
    end

    function varargout = pairwiseContactConstraints(obj,varargin)
      varargout=cell(1,nargout);
      [varargout{:}] = pairwiseContactConstraints(obj.manip,varargin{:});
    end

    function varargout = pairwiseContactConstraintsBV(obj,varargin)
      varargout=cell(1,nargout);
      [varargout{:}] = pairwiseContactConstraintsBV(obj.manip,varargin{:});
    end

    function varargout = resolveConstraints(obj,x0,varargin)
      varargout=cell(1,nargout);
      if isnumeric(x0)
        x0 = Point(obj.getStateFrame(),x0);
      end
      [varargout{:}] = resolveConstraints(obj.manip,x0,varargin{:});
      varargout{1} = varargout{1}.inFrame(obj.getStateFrame());
    end

    function varargout = getMass(obj,varargin)
      varargout=cell(1,nargout);
      [varargout{:}] = getMass(obj.manip,varargin{:});
    end

    function varargout = getCOM(obj,varargin)
      varargout=cell(1,nargout);
      [varargout{:}] = getCOM(obj.manip,varargin{:});
    end

    function varargout = getCMM(obj,varargin)
      varargout=cell(1,nargout);
      [varargout{:}] = getCMM(obj.manip,varargin{:});
    end

    function varargout = getCMMdA(obj,varargin)
      varargout=cell(1,nargout);
      [varargout{:}] = getCMMdA(obj.manip,varargin{:});
    end

    function varargout = parseBodyOrFrameID(obj,varargin)
      varargout=cell(1,nargout);
      [varargout{:}] = parseBodyOrFrameID(obj.manip,varargin{:});
    end

    function joint_ind = findJointId(model,varargin)
      joint_ind = findJointId(model.manip,varargin{:});
    end

    function body_ind = findLinkId(model,varargin)
      body_ind = findLinkId(model.manip,varargin{:});
    end

    function indices = findPositionIndices(model, varargin)
      indices = findPositionIndices(model.manip,varargin{:});
    end

    function body = findLink(model,varargin)
      body = findLink(model.manip,varargin{:});
    end

    function frame_id = findFrameId(model,varargin)
      frame_id = findFrameId(model.manip,varargin{:});
    end

    function ancestor_bodies = findAncestorBodies(obj, body_index)
      ancestor_bodies = obj.manip.findAncestorBodies(body_index);
    end

    function [body_path, joint_path, signs] = findKinematicPath(obj, start_body, end_body)
      [body_path, joint_path, signs] = obj.manip.findKinematicPath(start_body, end_body);
    end

    function obj = weldJoint(obj,body_ind_or_joint_name,robot)
      if nargin>2
        obj.manip = weldJoint(obj.manip,body_ind_or_joint_name,robot);
      else
        obj.manip = weldJoint(obj.manip,body_ind_or_joint_name);
      end
      obj.dirty = true;
    end

    function body = getBody(model,varargin)
      body = getBody(model.manip,varargin{:});
    end

    function frame = getFrame(model,varargin)
      frame = getFrame(model.manip,varargin{:});
    end

    function str = getBodyOrFrameName(obj,varargin)
      str = obj.manip.getBodyOrFrameName(varargin{:});
    end

    function model = setBody(model,varargin)
      model.manip = setBody(model.manip,varargin{:});
      model.dirty = true;
    end

    function v = constructVisualizer(obj,varargin)
      v = constructVisualizer(obj.manip,varargin{:});
      v = v.setNumInputs(obj.getNumOutputs());
      v = setInputFrame(v,obj.getOutputFrame());
    end

    function getNumContacts(~)
      error('getNumContacts is no longer supported, in anticipation of alowing multiple contacts per body pair. Use getNumContactPairs for cases where the number of contacts is fixed');
    end

    function n=getNumContactPairs(obj)
      n = obj.manip.getNumContactPairs;
    end

    function c = getBodyContacts(obj,body_idx)
      c = obj.manip.body(body_idx).collision_geometry;
    end
    
    function addContactShapeToBody(varargin)
      errorDeprecatedFunction('addCollisionGeometryToBody');
    end

    function obj = addCollisionGeometryToBody(obj,varargin)
      obj.manip = addCollisionGeometryToBody(obj.manip,varargin{:});
    end
    
    function addVisualShapeToBody(varargin)
      errorDeprecatedFunction('addVisualGeometryToBody');
    end

    function obj = addVisualGeometryToBody(obj,varargin)
      obj.manip = addVisualGeometryToBody(obj.manip,varargin{:});
    end
    
    function addShapeToBody(varargin)
      errorDeprecatedFunction('addGeometryToBody');
    end

    function obj = addGeometryToBody(obj,varargin)
      obj.manip = addGeometryToBody(obj.manip,varargin{:});
    end
    
    function replaceContactShapesWithCHull(varargin)
      errorDeprecatedFunction('replaceCollisionGeometryWithConvexHull');
    end

    function obj = replaceCollisionGeometryWithConvexHull(obj,body_indices,varargin)
      obj.manip = replaceCollisionGeometryWithConvexHull(obj.manip,body_indices,varargin{:});
    end

    function getContactShapeGroupNames(varargin)
      errorDeprecatedFunction('getCollisionGeometryGroupNames');
    end

    function groups = getCollisionGeometryGroupNames(obj)
      groups = getCollisionGeometryGroupNames(obj.manip);
    end

    function f_friction = computeFrictionForce(obj,qd)
      f_friction = computeFrictionForce(obj.manip,qd);
    end

    function obj = removeCollisionGroups(obj,contact_groups)
      obj.manip = removeCollisionGroups(obj.manip,contact_groups);
    end

    function obj = removeCollisionGroupsExcept(obj,varargin)
      obj.manip = removeCollisionGroupsExcept(obj.manip,varargin{:});
    end

    function str = getLinkName(obj,body_ind)
      str = obj.manip.getLinkName(body_ind);
    end

    function link_names = getLinkNames(obj)
      link_names =  {obj.manip.body.linkname}';
    end

    function joint_names = getJointNames(obj)
      joint_names =  {obj.manip.body.jointname}';
    end

    function num_bodies = getNumBodies(obj)
      num_bodies = length(obj.manip.body);
    end

    function [jl_min, jl_max] = getJointLimits(obj)
      jl_min = obj.manip.joint_limit_min;
      jl_max = obj.manip.joint_limit_max;
    end

    function varargout = jointLimitConstraints(obj,varargin)
      varargout=cell(1,nargout);
      [varargout{:}] = jointLimitConstraints(obj.manip,varargin{:});
    end

    function index = getActuatedJoints(obj)
      index = getActuatedJoints(obj.manip);
    end

    function ptr = getMexModelPtr(obj)
      ptr = getMexModelPtr(obj.manip); 
    end

    function [phi,Jphi] = closestDistance(obj,varargin)
      [phi,Jphi] = closestDistance(obj.manip,varargin{:});
    end

    function obj = addLinksToCollisionFilterGroup(obj,linknames,collision_fg_name,robotnums)
      obj.manip = addLinksToCollisionFilterGroup(obj.manip,linknames,collision_fg_name,robotnums);
    end

    function out = name(obj)
      out = obj.manip.name;
    end

    function fr = getParamFrame(model)
      fr = getParamFrame(model.manip);
    end

    function model = setParams(model,p)
      model.manip = setParams(model.manip,p);
    end

    function terrain_contact_point_struct = getTerrainContactPoints(obj,varargin)
      terrain_contact_point_struct = getTerrainContactPoints(obj.manip,varargin{:});
    end

    function varargout = terrainContactPositions(obj,varargin)
      varargout = cell(1,nargout);
      [varargout{:}] = terrainContactPositions(obj.manip,varargin{:});
    end

    function distance = collisionRaycast(obj, kinsol, origin, point_on_ray, use_margins)
      if nargin < 5
        use_margins = true;
      end
      distance = collisionRaycast(obj.manip, kinsol, origin, point_on_ray, use_margins);
    end


  end


end<|MERGE_RESOLUTION|>--- conflicted
+++ resolved
@@ -17,11 +17,8 @@
     enable_fastqp; % whether we use the active set LCP
     lcmgl_contact_forces_scale = 0;  % <=0 implies no lcmgl
     z_inactive_guess_tol = .01;
-<<<<<<< HEAD
     multiple_contacts = false;
-=======
     gurobi_present = false;
->>>>>>> 89847f52
   end
 
   methods
